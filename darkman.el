--- conflicted
+++ resolved
@@ -136,7 +136,6 @@
   :require 'dbus
   :version "0.1"
   (if darkman-mode
-<<<<<<< HEAD
       (progn
 	(and (darkman--check-dbus-service)
 	     (setq darkman--dbus-signal
@@ -147,20 +146,9 @@
 		    darkman--dbus-interface
 		    "ModeChanged"
 		    #'darkman--mode-changed-signal-handler))
-	     (load-theme (darkman-get-theme)))	
+	     (load-theme (darkman-get-theme) darkman-load-theme-no-confirm))
 	(when (daemonp)
 	  (remove-hook 'server-after-make-frame-hook #'darkman-mode)))
-=======
-      (and (darkman--check-dbus-service)
-	   (setq darkman--dbus-signal
-		 (dbus-register-signal :session
-				       darkman--dbus-service
-				       darkman--dbus-path
-				       darkman--dbus-interface
-				       "ModeChanged"
-				       #'darkman--mode-changed-signal-handler))
-           (load-theme (darkman-get-theme) darkman-load-theme-no-confirm))
->>>>>>> abae605c
     (dbus-unregister-object darkman--dbus-signal)
     (setq darkman--dbus-signal nil)))
 
